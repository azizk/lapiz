<<<<<<< HEAD
use once_cell::sync::Lazy;

pub static NAME: Lazy<&str> = Lazy::new(application_name);

fn application_name() -> &'static str {
    if cfg!(debug_assertions) {
        "Lapce-Debug"
    } else if option_env!("RELEASE_TAG_NAME")
        .unwrap_or("")
        .starts_with("nightly")
    {
        "Lapce-Nightly"
    } else {
        "Lapce-Stable"
    }
}

pub static VERSION: Lazy<&str> = Lazy::new(version);

fn version() -> &'static str {
    if cfg!(debug_assertions) {
        "debug"
    } else if option_env!("RELEASE_TAG_NAME")
        .unwrap_or("")
        .starts_with("nightly")
    {
        option_env!("RELEASE_TAG_NAME").unwrap_or("")
    } else {
        env!("CARGO_PKG_VERSION")
    }
=======
#[derive(strum_macros::AsRefStr)]
pub enum ReleaseType {
    Debug,
    Stable,
    Nightly,
>>>>>>> 14534f4b
}

include!(concat!(env!("OUT_DIR"), "/meta.rs"));<|MERGE_RESOLUTION|>--- conflicted
+++ resolved
@@ -1,41 +1,8 @@
-<<<<<<< HEAD
-use once_cell::sync::Lazy;
-
-pub static NAME: Lazy<&str> = Lazy::new(application_name);
-
-fn application_name() -> &'static str {
-    if cfg!(debug_assertions) {
-        "Lapce-Debug"
-    } else if option_env!("RELEASE_TAG_NAME")
-        .unwrap_or("")
-        .starts_with("nightly")
-    {
-        "Lapce-Nightly"
-    } else {
-        "Lapce-Stable"
-    }
-}
-
-pub static VERSION: Lazy<&str> = Lazy::new(version);
-
-fn version() -> &'static str {
-    if cfg!(debug_assertions) {
-        "debug"
-    } else if option_env!("RELEASE_TAG_NAME")
-        .unwrap_or("")
-        .starts_with("nightly")
-    {
-        option_env!("RELEASE_TAG_NAME").unwrap_or("")
-    } else {
-        env!("CARGO_PKG_VERSION")
-    }
-=======
 #[derive(strum_macros::AsRefStr)]
 pub enum ReleaseType {
     Debug,
     Stable,
     Nightly,
->>>>>>> 14534f4b
 }
 
 include!(concat!(env!("OUT_DIR"), "/meta.rs"));