use std::{collections::HashSet, path::Path};

use tree_sitter::{Parser, TreeCursor};

use crate::style::HighlightConfiguration;

const DEFAULT_CODE_LENS_LIST: &[&str] = &["source_file"];
const DEFAULT_CODE_LENS_IGNORE_LIST: &[&str] = &["source_file"];
const RUST_CODE_LENS_LIST: &[&str] =
    &["source_file", "impl_item", "trait_item", "declaration_list"];
const RUST_CODE_LENS_IGNORE_LIST: &[&str] =
    &["source_file", "use_declaration", "line_comment"];
const GO_CODE_LENS_LIST: &[&str] = &[
    "source_file",
    "type_declaration",
    "type_spec",
    "interface_type",
    "method_spec_list",
];
const GO_CODE_LENS_IGNORE_LIST: &[&str] =
    &["source_file", "comment", "line_comment"];
const PYTHON_CODE_LENS_LIST: &[&str] = &[
    "source_file",
    "module",
    "class_definition",
    "class",
    "identifier",
    "decorated_definition",
    "block",
];
const PYTHON_CODE_LENS_IGNORE_LIST: &[&str] =
    &["source_file", "import_statement", "import_from_statement"];
const JAVASCRIPT_CODE_LENS_LIST: &[&str] = &["source_file", "program"];
const JAVASCRIPT_CODE_LENS_IGNORE_LIST: &[&str] = &["source_file"];

#[derive(Eq, PartialEq, Hash, Copy, Clone, Debug)]
pub enum LapceLanguage {
    Rust,
    Go,
    Javascript,
    Jsx,
    Typescript,
    Tsx,
    Python,
    Toml,
    Php,
    Elixir,
    C,
    Cpp,
    Json,
<<<<<<< HEAD
    Markdown,
=======
    Ruby,
>>>>>>> f9a81604
    Html,
    Java,
}

impl LapceLanguage {
    pub fn from_path(path: &Path) -> Option<LapceLanguage> {
        let extension = path.extension()?.to_str()?.to_lowercase();
        Some(match extension.as_str() {
            "rs" => LapceLanguage::Rust,
            "js" => LapceLanguage::Javascript,
            "jsx" => LapceLanguage::Jsx,
            "ts" => LapceLanguage::Typescript,
            "tsx" => LapceLanguage::Tsx,
            "go" => LapceLanguage::Go,
            "py" => LapceLanguage::Python,
            "toml" => LapceLanguage::Toml,
            "php" => LapceLanguage::Php,
            "ex" | "exs" => LapceLanguage::Elixir,
            "c" | "h" => LapceLanguage::C,
            "cpp" | "cxx" | "cc" | "c++" | "hpp" | "hxx" | "hh" | "h++" => {
                LapceLanguage::Cpp
            }
            "json" => LapceLanguage::Json,
<<<<<<< HEAD
            "md" => LapceLanguage::Markdown,
=======
            "rb" => LapceLanguage::Ruby,
>>>>>>> f9a81604
            "html" | "htm" => LapceLanguage::Html,
            "java" => LapceLanguage::Java,
            _ => return None,
        })
    }

    pub fn comment_token(&self) -> &str {
        match self {
            LapceLanguage::Rust => "//",
            LapceLanguage::Go => "//",
            LapceLanguage::Javascript => "//",
            LapceLanguage::Jsx => "//",
            LapceLanguage::Typescript => "//",
            LapceLanguage::Tsx => "//",
            LapceLanguage::Python => "#",
            LapceLanguage::Toml => "#",
            LapceLanguage::Php => "//",
            LapceLanguage::Elixir => "#",
            LapceLanguage::C => "//",
            LapceLanguage::Cpp => "//",
            LapceLanguage::Json => "",
<<<<<<< HEAD
            LapceLanguage::Markdown => "",
=======
            LapceLanguage::Ruby => "#",
>>>>>>> f9a81604
            LapceLanguage::Html => "",
            LapceLanguage::Java => "//",
        }
    }

    pub fn indent_unit(&self) -> &str {
        match self {
            LapceLanguage::Rust => "    ",
            LapceLanguage::Go => "\t",
            LapceLanguage::Javascript => "  ",
            LapceLanguage::Jsx => "  ",
            LapceLanguage::Typescript => "  ",
            LapceLanguage::Tsx => "  ",
            LapceLanguage::Python => "    ",
            LapceLanguage::Toml => "  ",
            LapceLanguage::Php => "  ",
            LapceLanguage::Elixir => "  ",
            LapceLanguage::C => "  ",
            LapceLanguage::Cpp => "    ",
            LapceLanguage::Json => "    ",
<<<<<<< HEAD
            LapceLanguage::Markdown => "    ",
=======
            LapceLanguage::Ruby => "  ",
>>>>>>> f9a81604
            LapceLanguage::Html => "    ",
            LapceLanguage::Java => "  ",
        }
    }

    fn tree_sitter_language(&self) -> tree_sitter::Language {
        match self {
            LapceLanguage::Rust => tree_sitter_rust::language(),
            LapceLanguage::Go => tree_sitter_go::language(),
            LapceLanguage::Javascript => tree_sitter_javascript::language(),
            LapceLanguage::Jsx => tree_sitter_javascript::language(),
            LapceLanguage::Typescript => {
                tree_sitter_typescript::language_typescript()
            }
            LapceLanguage::Tsx => tree_sitter_typescript::language_tsx(),
            LapceLanguage::Python => tree_sitter_python::language(),
            LapceLanguage::Toml => tree_sitter_toml::language(),
            LapceLanguage::Php => tree_sitter_php::language(),
            LapceLanguage::Elixir => tree_sitter_elixir::language(),
            LapceLanguage::C => tree_sitter_c::language(),
            LapceLanguage::Cpp => tree_sitter_cpp::language(),
            LapceLanguage::Json => tree_sitter_json::language(),
<<<<<<< HEAD
            LapceLanguage::Markdown => tree_sitter_markdown::language(),
=======
            LapceLanguage::Ruby => tree_sitter_ruby::language(),
>>>>>>> f9a81604
            LapceLanguage::Html => tree_sitter_html::language(),
            LapceLanguage::Java => tree_sitter_java::language(),
        }
    }

    pub(crate) fn new_parser(&self) -> Parser {
        let language = self.tree_sitter_language();
        let mut parser = Parser::new();
        parser.set_language(language).unwrap();
        parser
    }

    pub(crate) fn new_highlight_config(&self) -> HighlightConfiguration {
        let language = self.tree_sitter_language();
        let query = match self {
            LapceLanguage::Rust => tree_sitter_rust::HIGHLIGHT_QUERY,
            LapceLanguage::Go => tree_sitter_go::HIGHLIGHT_QUERY,
            LapceLanguage::Javascript => tree_sitter_javascript::HIGHLIGHT_QUERY,
            LapceLanguage::Jsx => tree_sitter_javascript::JSX_HIGHLIGHT_QUERY,
            LapceLanguage::Typescript => tree_sitter_typescript::HIGHLIGHT_QUERY,
            LapceLanguage::Tsx => tree_sitter_typescript::HIGHLIGHT_QUERY,
            LapceLanguage::Python => tree_sitter_python::HIGHLIGHT_QUERY,
            LapceLanguage::Toml => tree_sitter_toml::HIGHLIGHT_QUERY,
            LapceLanguage::Php => tree_sitter_php::HIGHLIGHT_QUERY,
            LapceLanguage::Elixir => tree_sitter_elixir::HIGHLIGHTS_QUERY,
            LapceLanguage::C => tree_sitter_c::HIGHLIGHT_QUERY,
            LapceLanguage::Cpp => tree_sitter_cpp::HIGHLIGHT_QUERY,
            LapceLanguage::Json => tree_sitter_json::HIGHLIGHT_QUERY,
<<<<<<< HEAD
            LapceLanguage::Markdown => tree_sitter_markdown::HIGHLIGHTS_QUERY,
=======
            LapceLanguage::Ruby => tree_sitter_ruby::HIGHLIGHT_QUERY,
>>>>>>> f9a81604
            LapceLanguage::Html => tree_sitter_html::HIGHLIGHT_QUERY,
            LapceLanguage::Java => tree_sitter_java::HIGHLIGHT_QUERY,
        };

        HighlightConfiguration::new(language, query, "", "").unwrap()
    }

    pub(crate) fn walk_tree(
        &self,
        cursor: &mut TreeCursor,
        normal_lines: &mut HashSet<usize>,
    ) {
        let (list, ignore_list) = match self {
            LapceLanguage::Rust => (RUST_CODE_LENS_LIST, RUST_CODE_LENS_IGNORE_LIST),
            LapceLanguage::Go => (GO_CODE_LENS_LIST, GO_CODE_LENS_IGNORE_LIST),
            LapceLanguage::Python => {
                (PYTHON_CODE_LENS_LIST, PYTHON_CODE_LENS_IGNORE_LIST)
            }
            LapceLanguage::Javascript
            | LapceLanguage::Jsx
            | LapceLanguage::Typescript
            | LapceLanguage::Tsx => {
                (JAVASCRIPT_CODE_LENS_LIST, JAVASCRIPT_CODE_LENS_IGNORE_LIST)
            }
            _ => (DEFAULT_CODE_LENS_LIST, DEFAULT_CODE_LENS_IGNORE_LIST),
        };
        walk_tree(cursor, normal_lines, list, ignore_list);
    }
}

fn walk_tree(
    cursor: &mut TreeCursor,
    normal_lines: &mut HashSet<usize>,
    list: &[&str],
    ignore_list: &[&str],
) {
    let node = cursor.node();
    let start_pos = node.start_position();
    let end_pos = node.end_position();
    let kind = node.kind().trim();
    if !ignore_list.contains(&kind) && !kind.is_empty() {
        normal_lines.insert(start_pos.row);
        normal_lines.insert(end_pos.row);
    }

    if list.contains(&kind) && cursor.goto_first_child() {
        loop {
            walk_tree(cursor, normal_lines, list, ignore_list);
            if !cursor.goto_next_sibling() {
                break;
            }
        }
        cursor.goto_parent();
    }
}<|MERGE_RESOLUTION|>--- conflicted
+++ resolved
@@ -48,11 +48,8 @@
     C,
     Cpp,
     Json,
-<<<<<<< HEAD
     Markdown,
-=======
     Ruby,
->>>>>>> f9a81604
     Html,
     Java,
 }
@@ -76,11 +73,8 @@
                 LapceLanguage::Cpp
             }
             "json" => LapceLanguage::Json,
-<<<<<<< HEAD
             "md" => LapceLanguage::Markdown,
-=======
             "rb" => LapceLanguage::Ruby,
->>>>>>> f9a81604
             "html" | "htm" => LapceLanguage::Html,
             "java" => LapceLanguage::Java,
             _ => return None,
@@ -102,11 +96,8 @@
             LapceLanguage::C => "//",
             LapceLanguage::Cpp => "//",
             LapceLanguage::Json => "",
-<<<<<<< HEAD
             LapceLanguage::Markdown => "",
-=======
             LapceLanguage::Ruby => "#",
->>>>>>> f9a81604
             LapceLanguage::Html => "",
             LapceLanguage::Java => "//",
         }
@@ -127,11 +118,8 @@
             LapceLanguage::C => "  ",
             LapceLanguage::Cpp => "    ",
             LapceLanguage::Json => "    ",
-<<<<<<< HEAD
             LapceLanguage::Markdown => "    ",
-=======
             LapceLanguage::Ruby => "  ",
->>>>>>> f9a81604
             LapceLanguage::Html => "    ",
             LapceLanguage::Java => "  ",
         }
@@ -154,11 +142,8 @@
             LapceLanguage::C => tree_sitter_c::language(),
             LapceLanguage::Cpp => tree_sitter_cpp::language(),
             LapceLanguage::Json => tree_sitter_json::language(),
-<<<<<<< HEAD
             LapceLanguage::Markdown => tree_sitter_markdown::language(),
-=======
             LapceLanguage::Ruby => tree_sitter_ruby::language(),
->>>>>>> f9a81604
             LapceLanguage::Html => tree_sitter_html::language(),
             LapceLanguage::Java => tree_sitter_java::language(),
         }
@@ -187,11 +172,8 @@
             LapceLanguage::C => tree_sitter_c::HIGHLIGHT_QUERY,
             LapceLanguage::Cpp => tree_sitter_cpp::HIGHLIGHT_QUERY,
             LapceLanguage::Json => tree_sitter_json::HIGHLIGHT_QUERY,
-<<<<<<< HEAD
             LapceLanguage::Markdown => tree_sitter_markdown::HIGHLIGHTS_QUERY,
-=======
             LapceLanguage::Ruby => tree_sitter_ruby::HIGHLIGHT_QUERY,
->>>>>>> f9a81604
             LapceLanguage::Html => tree_sitter_html::HIGHLIGHT_QUERY,
             LapceLanguage::Java => tree_sitter_java::HIGHLIGHT_QUERY,
         };
