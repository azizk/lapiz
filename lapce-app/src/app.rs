--- conflicted
+++ resolved
@@ -1354,17 +1354,10 @@
                 let palette_clone = palette.clone();
                 let cursor_info = label(move || {
                     if let Some(editor) = editor.get() {
-<<<<<<< HEAD
-                        if let Some((line, column, character)) =
-                            editor.get().cursor.get().get_line_col_char(
-                                editor.get().view.doc.get().buffer(),
-                            )
-=======
                         let mut status = String::new();
                         let cursor = editor.get().cursor.get();
                         if let Some((line, column, character)) =
                             cursor.get_line_col_char(editor.get().doc.get().buffer())
->>>>>>> 1ad03993
                         {
                             status = format!(
                                 "Ln {}, Col {}, Char {}",
